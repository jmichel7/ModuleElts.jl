name = "ModuleElts"
uuid = "4249f315-58d4-4c46-b324-3577fc7dfca0"
authors = ["Jean Michel <jean.michel@imj-prg.fr>"]
version = "0.1.3"

[deps]
<<<<<<< HEAD
LinearAlgebra = "37e2e46d-f89d-539d-b4ee-838fcccc9c8e" # exactdiv
=======
LinearAlgebra = "37e2e46d-f89d-539d-b4ee-838fcccc9c8e"
>>>>>>> 2bfbaca6

[compat]
LinearAlgebra = "1"
julia = "1"

[extras]
Test = "8dfed614-e22c-5e08-85e1-65c5234f0b40"

[targets]
test = ["Test"]<|MERGE_RESOLUTION|>--- conflicted
+++ resolved
@@ -4,11 +4,7 @@
 version = "0.1.3"
 
 [deps]
-<<<<<<< HEAD
-LinearAlgebra = "37e2e46d-f89d-539d-b4ee-838fcccc9c8e" # exactdiv
-=======
 LinearAlgebra = "37e2e46d-f89d-539d-b4ee-838fcccc9c8e"
->>>>>>> 2bfbaca6
 
 [compat]
 LinearAlgebra = "1"
